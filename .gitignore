--- conflicted
+++ resolved
@@ -113,9 +113,5 @@
 
 # PyCharm
 .idea/
-<<<<<<< HEAD
 .vscode/settings.json
-=======
-
-*ignore*
->>>>>>> 2a6fe494
+*ignore*