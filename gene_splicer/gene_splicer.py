import utils
import argparse
import os
from pathlib import Path
import logger


def parse_args():
    parser = argparse.ArgumentParser(
        description='Splice out HIV genes from a sequence',
        formatter_class=argparse.ArgumentDefaultsHelpFormatter)
    parser.add_argument(
        'query_fasta',
        help='A fasta file containing one or more query sequences')
    parser.add_argument('--name',
                        help='A name for your analysis',
                        default='default_name')
    parser.add_argument('--outdir',
                        type=Path,
                        default=Path(os.getcwd()).resolve(),
                        help='Path to output files')
    return parser.parse_args()


def run(query_fasta, args):
    target = utils.mod_hxb2
    for query_name, query_seq in utils.read_fasta(query_fasta):
        # Splitting by '::' is quite specific, make sure primer_finder joins using this
<<<<<<< HEAD
        samfile_path = utils.align(target, query_seq, outdir=args['outdir'])
        if samfile_path is False:
            continue
=======
        samfile_path = utils.align(target, query_seq, outdir=args.outpath)
>>>>>>> b3b22db3
        samfile = utils.load_samfile(samfile_path)
        results = utils.splice_genes(query_seq, target, samfile,
                                     utils.mod_annot)
        genes = utils.coords_to_genes(results, query_seq)
        genes_path = samfile_path.parent / 'genes.fasta'
        with open(genes_path, 'w') as o:
            for gene, seq in genes.items():
                o.write(f'>{gene}\n{seq}\n')
    utils.generate_table_precursor(args.outpath, args.table_precursor_csv)


def main():
    args = parse_args()
    run(query_fasta=args.query_fasta, args=args)


if __name__ == '__main__':
    main()<|MERGE_RESOLUTION|>--- conflicted
+++ resolved
@@ -26,13 +26,7 @@
     target = utils.mod_hxb2
     for query_name, query_seq in utils.read_fasta(query_fasta):
         # Splitting by '::' is quite specific, make sure primer_finder joins using this
-<<<<<<< HEAD
-        samfile_path = utils.align(target, query_seq, outdir=args['outdir'])
-        if samfile_path is False:
-            continue
-=======
         samfile_path = utils.align(target, query_seq, outdir=args.outpath)
->>>>>>> b3b22db3
         samfile = utils.load_samfile(samfile_path)
         results = utils.splice_genes(query_seq, target, samfile,
                                      utils.mod_annot)
