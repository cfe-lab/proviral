--- conflicted
+++ resolved
@@ -115,14 +115,9 @@
             writer.writerow(new_row)
 
 
-<<<<<<< HEAD
 def unpack_mixtures_and_reverse(seq: str,
                                 threshold=1000
                                 ) -> typing.Set[typing.Tuple[str, bool]]:
-=======
-def unpack_mixtures_and_reverse(
-        seq: str) -> typing.Set[typing.Tuple[str, bool]]:
->>>>>>> fb3c124b
     """ Unpack mixture nucleotide codes, and add reverse complements.
 
     :param seq: nucleotide sequence, possibly including mixture codes
