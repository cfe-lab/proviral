import math
import os
import re
from typing import Dict
import yaml
import shutil
import subprocess as sp
import pandas as pd
import glob
import numpy as np
from pathlib import Path
from csv import DictWriter, DictReader
<<<<<<< HEAD
from gene_splicer.logger import logger
=======
import string
import secrets

from gene_splicer.logger import logger


class Random:

    alphabet = string.ascii_letters

    def __init__(self, size: int = 10) -> None:
        self.size = size
        return

    @staticmethod
    def upper(size=10):
        return ''.join(secrets.choice(self.alphabet)
                       for i in range(size)).upper()
>>>>>>> a8aeb07b


def load_yaml(afile):
    with open(afile) as f:
        return yaml.load(f, Loader=yaml.SafeLoader)


def dump_yaml(data, afile):
    with open(afile, 'w') as o:
        yaml.dump(data, o)


def reverse_and_complement(seq):
    return ''.join(complement_dict[nuc] for nuc in reversed(seq))


def write_annot(adict, filepath):
    """
        adict: {gene (str): [start (int), stop (int)], ...}
    """
    with open(filepath, 'w', newline='') as o:
        fieldnames = ['gene', 'start', 'stop']
        writer = DictWriter(o, fieldnames)
        writer.writeheader()
        for gene, (start, stop) in adict.items():
            writer.writerow({
                'gene': gene.upper(),
                'start': start,
                'stop': stop
            })


def write_fasta(adict, filepath_or_fileobject):
    """Writes a fasta file from a dictionary

    Args:
        adict (dict): A dictionary where the keys are header/sequence names and the values are the sequences
        filepath_or_fileobject (Path/File): A path or file-like object

    Returns:
        Path/File: Path or file-like object
    """
    try:
        with open(filepath_or_fileobject, 'w') as o:
            for key, value in adict.items():
                o.write(f'>{key}\n{value}\n')
    except TypeError:
        for key, value in adict.items():
            filepath_or_fileobject.write(f'>{key}\n{value}\n')
    return filepath_or_fileobject


def read_csv(csvfile):
    with open(csvfile) as f:
        reader = DictReader(f)
        for row in reader:
            yield row


def csv_to_bed(csvfile, target_name='HXB2', offset_start=0, offset_stop=0):
    with open(csvfile) as f:
        reader = DictReader(f)
        with open(f'{csvfile}.bed', 'w', newline='') as o:
            fieldnames = [
                'chrom', 'chromStart', 'chromEnd', 'name', 'score', 'strand',
                'thickStart', 'thickEnd'
            ]
            writer = DictWriter(o, fieldnames, delimiter='\t')
            for row in reader:
                writer.writerow({
                    'chrom': target_name,
                    'chromStart': int(row['start']) + offset_start,
                    'chromEnd': int(row['stop']) + offset_stop,
                    'name': row['gene'].upper(),
                    'score': 0,
                    'strand': '+',
                    'thickStart': int(row['start']) + offset_start,
                    'thickEnd': int(row['stop']) + offset_stop
                })


def split_cigar(row):
    pattern = re.compile(r'(\d+)([A-Z])')
    cigar = re.findall(pattern, row[5])
    return cigar


class MyContextManager(object):
    def __init__(self, file_name, method):
        self.file_obj = open(file_name, method)

    def __enter__(self):
        return self.file_obj

    def __exit__(self, type, value, traceback):
        self.file_obj.close()


def handle_file_or_fileobject(file_or_fileobject, method):
    try:
        file_or_fileobject.read()
        file_or_fileobject.seek(0)
        return file_or_fileobject
    except AttributeError:
        return MyContextManager(file_or_fileobject, method)


def read_fasta(fasta_file):
    with handle_file_or_fileobject(fasta_file, 'r') as fasta:
        name, seq = None, []
        for line in fasta:
            line = line.rstrip()
            if line.startswith(">"):
                if name:
                    yield (name, ''.join(seq))
                name, seq = line, []
            else:
                seq.append(line)
        if name:
            yield (name, ''.join(seq))


def get_genes(annot, pos, offset_start=0, offset_end=0, offset=None):
    genes = []
    if offset is not None:
        offset_start = offset_end = offset
    """
        annot (dict) => {gene: [start, end], ...}
        ref (str),
        pos (int)
    """
    for gene in annot:
        if ((annot[gene][0] - offset_start) <= pos <=
            (annot[gene][1] - offset_end)):
            genes.append(gene)
    return genes


def modify_reference(refseq):
    newseq = refseq

    # Second round primers (regex for mixture positions)
    fwd = 'GCGCCCGAACAGGGAC.TGAAA.CGAAAG'
    rev = 'TAAGCCTCAATAAAGCTTGCCTTGAGTGC'
    fwd_pos = re.search(fwd, newseq).start()
    rev_pos = [x for x in re.finditer(rev, newseq)][1].start()

    fwd_offset = fwd_pos + len(fwd)

    # Trim primers
    newseq = newseq[fwd_offset:rev_pos]

    assert newseq[:10] == 'GGAAACCAGA'

    # Reading frame correction (remove 1 nucleotide)
    newseq = newseq[:5107] + newseq[5108:]
    assert newseq[5102:5112] == 'CATTTCAGAA'

    # Fix premature stop codon
    pos = 8499
    assert newseq[pos] == 'A'
    newseq = newseq[:pos] + 'G' + newseq[pos + 1:]
    assert newseq[pos] == 'G'

    return newseq


def modify_annot(annot):
    newannot = {}
    for gene, (start, stop) in annot.items():
        if gene in genes_of_interest:
            newannot[gene] = [start, stop]
<<<<<<< HEAD


#     newannot = dict(annot)
# Offset by second round fwd primer trim (666 trimmed from start)
=======
    # Offset by second round fwd primer trim (666 trimmed from start)
>>>>>>> a8aeb07b
    offset = -666
    for gene, (start, stop) in newannot.items():
        start += offset
        stop += offset
        if start <= 0:
            continue
        # Account for 1 nucleotide removal at index 5107 (pos 5108)
        if start >= 5108:
            start -= 1
            stop -= 1
        elif stop >= 5108:
            stop -= 1
        # Convert to 0 base
        newannot[gene] = [start - 1, stop - 1]

    return newannot


def splice_genes(query, target, samfile, annotation):
    results = {}
    for i, row in samfile.iterrows():
        # Subtract 1 to convert target position to zero-base
        target_pos = int(row[3]) - 1
        query_pos = None
        for size, op in row['cigar']:
            size = int(size)
            # logger.debug(f'size: {size}, op: {op}')
            # logger.debug(f'target_pos: {target_pos}, query_pos: {query_pos}')
            # If the first section is hard-clipped the query should start at
            # the first non-hard-clipped-based. The target should also be offset
            # by the size of the hard-clip
            if op == 'H' and query_pos is None:
                query_pos = size
                # logger.debug('='*50)
                continue
            elif query_pos is None:
                query_pos = 0
            if op == 'S':
                query_pos += size
                # logger.debug('='*50)
                continue
            elif op in ('M', '=', 'X'):
                for j in range(size):
                    try:
                        target_nuc = target[target_pos]
                    except IndexError:
                        logger.warning(f'{target_pos} not in range of target')
                        break
                    query_nuc = query[query_pos]
                    match = (target_nuc == query_nuc)
                    genes = get_genes(annotation, target_pos)
                    # logger.debug(target_pos, query_pos, target_nuc, query_nuc, match, genes)
                    for gene in genes:
                        if gene not in results:
                            results[gene] = [query_pos, query_pos]
                        elif query_pos > results[gene][1]:
                            results[gene][1] = query_pos
                    query_pos += 1
                    target_pos += 1
            elif op == 'D':
                target_pos += size
                # logger.debug('='*50)
                continue
            elif op == 'I':
                query_pos += size
                # logger.debug('='*50)
                continue
            # logger.debug('='*50)
        # logger.debug('new alignment row'.center(50, '~'))
    return results


<<<<<<< HEAD
def coords_to_genes(results, query):
    genes = {
        gene: query[coords[0]:coords[1] + 1]
        for gene, coords in results.items()
=======
def coords_to_genes(coords, query):
    genes = {
        gene: query[coords[0]:coords[1] + 1]
        for gene, coords in coords.items()
>>>>>>> a8aeb07b
    }
    return genes


def splice_aligned_genes(query, target, samfile, annotation):
    results = {}
    sequences = {}
    for i, row in samfile.iterrows():
        # Subtract 1 to convert target position to zero-base
        target_pos = int(row[3]) - 1
        query_pos = None
        for size, op in row['cigar']:
            # print(f'size: {size}, op: {op}')
            # print(f'target_pos: {target_pos}, query_pos: {query_pos}')
            size = int(size)
            # If the first section is hard-clipped the query should start at
            # the first non-hard-clipped-based. The target should also be offset
            # by the size of the hard-clip
            if op == 'H' and query_pos is None:
                query_pos = size
<<<<<<< HEAD
                print('=' * 50)
=======
                # print('=' * 50)
>>>>>>> a8aeb07b
                continue
            elif query_pos is None:
                query_pos = 0
            if op == 'S':
                query_pos += size
<<<<<<< HEAD
                print('=' * 50)
=======
                # print('=' * 50)
>>>>>>> a8aeb07b
                continue
            elif op in ('M', '=', 'X'):
                for i in range(size):
                    try:
                        target_nuc = target[target_pos]
                    except IndexError:
                        logger.warning(f'{target_pos} not in range of target')
                        break
                    query_nuc = query[query_pos]
                    match = (target_nuc == query_nuc)
                    genes = get_genes(annotation, target_pos)
<<<<<<< HEAD
                    print(target_pos, query_pos, target_nuc, query_nuc, match,
                          genes)
=======
                    # print(target_pos, query_pos, target_nuc, query_nuc, match,
                    #   genes)
>>>>>>> a8aeb07b
                    for gene in genes:
                        if gene not in results:
                            results[gene] = [query_pos, query_pos]
                            sequences[gene] = [query_nuc]
                        elif query_pos > results[gene][1]:
                            results[gene][1] = query_pos
                            sequences[gene].append(query_nuc)
                    query_pos += 1
                    target_pos += 1
            elif op == 'D':
                target_pos += size
                for i in range(size):
                    sequences[gene].append('-')
<<<<<<< HEAD
                print('=' * 50)
                continue
            elif op == 'I':
                query_pos += size
                print('=' * 50)
                continue
            print('=' * 50)
        print('new alignment row'.center(50, '~'))
=======
                # print('=' * 50)
                continue
            elif op == 'I':
                query_pos += size
                # print('=' * 50)
                continue
            # print('=' * 50)
        # print('new alignment row'.center(50, '~'))
>>>>>>> a8aeb07b
    return results, sequences


def load_samfile(samfile_path):
    result = pd.read_table(samfile_path, skiprows=2, header=None)
    result['cigar'] = result.apply(split_cigar, axis=1)
    return result


def aligner_available(aligner_path='minimap2'):
    cmd = [aligner_path, '-h']
    try:
        process = sp.run(cmd, stderr=sp.PIPE, stdout=sp.PIPE)
        if process.returncode == 0:
            return True
    except Exception:
        return False


# Removes all files in a directory
def clean_dir(directory):
    for filename in os.listdir(directory):
        file_path = os.path.join(directory, filename)
        try:
            if os.path.isfile(file_path) or os.path.islink(file_path):
                os.unlink(file_path)
            elif os.path.isdir(file_path):
                shutil.rmtree(file_path)
        except Exception as e:
            print('Failed to delete %s. Reason: %s' % (file_path, e))


def align(target_seq,
          query_seq,
<<<<<<< HEAD
          query_name,
          outdir=Path(os.getcwd()).resolve(),
          aligner_path='minimap2'):
    if not aligner_available(aligner_path):
        raise FileNotFoundError(f'Aligner {aligner_path} not found.')
    outdir = outdir / query_name
=======
          outdir=Path(os.getcwd()).resolve(),
          aligner_path='minimap2',
          skip=False):
    outdir = outdir / 'minimap2_aln'
    alignment_path = outdir / 'alignment.sam'
    if skip:
        return alignment_path
>>>>>>> a8aeb07b
    if os.path.isdir(outdir):
        shutil.rmtree(outdir)
    os.makedirs(outdir)
    # Write the query fasta
<<<<<<< HEAD
    query_fasta_path = write_fasta({query_name: query_seq},
                                   outdir / 'query.fasta')
    # Write the target fasta
    target_fasta_path = write_fasta({'MOD_HXB2': target_seq},
                                    outdir / 'target.fasta')
    cmd = [aligner_path, '-a', target_fasta_path, query_fasta_path]
    alignment_path = outdir / 'alignment.sam'
=======
    query_fasta_path = write_fasta({'query': query_seq},
                                   outdir / 'query.fasta')
    # Write the target fasta
    target_fasta_path = write_fasta({'target': target_seq},
                                    outdir / 'target.fasta')
    cmd = [aligner_path, '-a', target_fasta_path, query_fasta_path]
>>>>>>> a8aeb07b
    with open(alignment_path, 'w') as alignment:
        process = sp.run(cmd, stdout=alignment, errors=True)
    if process.returncode != 0:
        logger.error('Alignment failed! Error: %s' % process.stderr)
        return False
    else:
        return alignment_path


<<<<<<< HEAD
def generate_table_precursor(name, outpath):
=======
def generate_table_precursor_2(hivseqinr_resultsfile, filtered_file,
                               genes_file, table_precursorfile):
    try:
        seqinr = pd.read_csv(hivseqinr_resultsfile)
    except FileNotFoundError:
        logger.error('hivseqinr could not produce results!')
        # Create an empty results file
        table_precursorfile.touch()
        return False
    # Assign new columns based on split
    # Make sure this matches the join in primer_finder run()
    seqinr[['reference', 'seqtype']] = seqinr['SEQID'].str.split('::',
                                                                 expand=True)

    # Load filtered sequences
    filtered = pd.read_csv(filtered_file)

    # Merge
    merged = seqinr.merge(filtered,
                          left_index=True,
                          right_index=True,
                          how='outer')
    for gene in genes_of_interest:
        merged[gene] = None

    genes_fasta = read_fasta(genes_file)
    genes = dict([x for x in genes_fasta])
    for gene in genes_of_interest:
        try:
            seq = genes[f'>{gene}']
        except KeyError:
            seq = None
        merged[gene] = seq

    # Output csv
    merged[['sequence', 'MyVerdict'] + genes_of_interest].to_csv(
        table_precursorfile, index=False)
    return table_precursorfile


def generate_table_precursor(outpath,
                             table_precursor_path,
                             genes_fasta_path,
                             add_columns=None):
    # Load hivseqinr data
    seqinr_path = outpath / 'hivseqinr' / 'Results_Final' / 'Output_MyBigSummary_DF_FINAL.csv'
    try:
        seqinr = pd.read_csv(seqinr_path)
    except FileNotFoundError:
        logger.error('hivseqinr could not produce results!')
        table_precursor_path.touch()
        return False
    # Delete the hxb2 row
    seqinr = seqinr[seqinr['SEQID'] != 'hxb2']
    seqinr.rename(columns={'MyVerdict': 'hivseqinr_verdict'}, inplace=True)
    # Assign new columns based on split
    # Make sure this matches the join in primer_finder run()
    seqinr[['reference', 'seqtype']] = seqinr['SEQID'].str.split('::',
                                                                 expand=True)

>>>>>>> a8aeb07b
    # Load filtered sequences
    filtered_path = outpath / 'filtered.csv'
    filtered = pd.read_csv(filtered_path)
    # Load hivseqinr data
    seqinr_paths = glob.glob(
        str(outpath / 'hivseqinr*' / 'Results_Final' /
            'Output_MyBigSummary_DF_FINAL.csv'))
    parts = []
    for path in seqinr_paths:
        if not os.path.isfile(path):
            continue
        part = pd.read_csv(path)
        parts.append(part)
    # seqinr = pd.read_csv(seqinr_path)
    try:
        seqinr = pd.concat(parts)
        # Assign new columns based on split
        seqinr[['name', 'sample', 'reference',
                'seqtype']] = seqinr['SEQID'].str.split('::', expand=True)
        # Merge
        merged = seqinr.merge(filtered, on='sample')
    except ValueError:
        print('No hivseqinr runs found')
        seqinr = None
        merged = filtered

<<<<<<< HEAD
=======
    # Merge
    merged = seqinr.merge(filtered,
                          left_index=True,
                          right_index=True,
                          how='outer')
>>>>>>> a8aeb07b
    for gene in genes_of_interest:
        merged[gene] = None

    data = {}
<<<<<<< HEAD
    for index, row in merged.iterrows():
        folder = outpath / row['sample']
        genes_fasta_path = folder / 'genes.fasta'
        if not os.path.isfile(genes_fasta_path):
            print(f'No genes for {row["sample"]}')
            continue
        genes_fasta = read_fasta(genes_fasta_path)
        genes = dict([x for x in genes_fasta])
        for gene in genes_of_interest:
            try:
                seq = genes[f'>{gene}']
            except KeyError:
                seq = None
            data.setdefault(gene, []).append(seq)
    for gene, seqs in data.items():
        merged[gene] = seqs

    # Output csv
    outfile = outpath / 'table_precursor.csv'
    if parts:
        merged[['sample', 'sequence', 'MyVerdict'] + genes_of_interest].to_csv(
            outfile, index=False)
    else:
        merged[['sample', 'sequence'] + genes_of_interest].to_csv(outfile,
                                                                  index=False)
    return outfile
=======
    genes_fasta = read_fasta(genes_fasta_path)
    genes = dict([x for x in genes_fasta])
    for gene in genes_of_interest:
        try:
            seq = genes[f'>{gene}']
        except KeyError:
            seq = None
        # data.setdefault(gene, []).append(seq)
        data[gene] = seq
    for gene, seq in data.items():
        merged.at[0, gene] = seq

    if add_columns:
        for key, val in add_columns.items():
            merged[key] = val
    else:
        add_columns = {}
    # Output csv
    merged[['sequence', 'hivseqinr_verdict'] + list(add_columns.keys()) +
           genes_of_interest].to_csv(table_precursor_path, index=False)
    return table_precursor_path


def get_softclipped_region(query, alignment):
    size, op = alignment.iloc[0]['cigar'][0]
    if op != 'S':
        logger.warning('Alignment does not start with softclip')
        return
    size = int(size)
    return query[:size]


def sequence_to_coords(query, target, alignment_path, annot):
    aln = load_samfile(alignment_path)
    softclip = get_softclipped_region(query, aln)
    if softclip is None:
        return
    import gene_splicer.probe_finder as probe_finder
    finder = probe_finder.ProbeFinder(softclip, target)
    # query_match = target[finder.start:len(finder.contig_match)]
    target_match = finder.contig_match
    matchlen = len(target_match)
    coords = {}
    for pos in range(finder.start, matchlen - 1):
        genes = get_genes(annot, pos)
        for gene in genes:
            coords.setdefault(gene, [pos, pos])[1] += 1
    return coords


def merge_coords(coords1, coords2):
    """Return new coordinates based on merging coords1 and coords2

    Args:
        coords1 (dict): A dictionary of coords with key=gene_name, value=[start, end]
        coords2 (dict): Same as coords1
    """
    new_coords = {}
    for gene in coords2:
        if gene not in coords1:
            coords1[gene] = coords2[gene][:]
        new_coords[gene] = [
            min(coords2[gene][0], coords1[gene][0]),
            max(coords1[gene][1], coords2[gene][1])
        ]
    return new_coords


# Given a sample name, return whether or not the sample is proviral-related
# This function is based on a list of participant IDs and whether they are proviral or not (as deemed by myself and Z)
# Unfortunately that list cannot be included in this repo due to privacy concerns
def isProviral(sample_name):
    if (('GAGGAG' in sample_name) or ('VIR' in sample_name) or
        ('NEF-HIV') in sample_name) or ('V3LOOP' in sample_name) or (
            'HLA' in sample_name) or ('HCV' in sample_name):
        return False
    return True
>>>>>>> a8aeb07b


def generate_table_precursor_2(hivseqinr_resultsfile, filtered_file,
                               genes_file, table_precursorfile):
    try:
        seqinr = pd.read_csv(hivseqinr_resultsfile)
    except FileNotFoundError:
        logger.error('hivseqinr could not produce results!')
        # Create an empty results file
        table_precursorfile.touch()
        return False
    # Assign new columns based on split
    # Make sure this matches the join in primer_finder run()
    seqinr[['reference', 'seqtype']] = seqinr['SEQID'].str.split('::',
                                                                 expand=True)

    # Load filtered sequences
    filtered = pd.read_csv(filtered_file)

    # Merge
    merged = seqinr.merge(filtered,
                          left_index=True,
                          right_index=True,
                          how='outer')
    for gene in genes_of_interest:
        merged[gene] = None

    genes_fasta = read_fasta(genes_file)
    genes = dict([x for x in genes_fasta])
    for gene in genes_of_interest:
        try:
            seq = genes[f'>{gene}']
        except KeyError:
            seq = None
        merged[gene] = seq

    # Output csv
    merged[['sequence', 'MyVerdict'] + genes_of_interest].to_csv(
        table_precursorfile, index=False)
    return table_precursorfile


def get_softclipped_region(query, alignment):
    try:
        size, op = alignment.iloc[0]['cigar'][0]
    except IndexError:
        logger.warning('No alignment!')
        return
    if op != 'S':
        logger.warning('Alignment does not start with softclip')
        return
    size = int(size)
    return query[:size]


def sequence_to_coords(query, target, alignment_path, annot):
    aln = load_samfile(alignment_path)
    softclip = get_softclipped_region(query, aln)
    if softclip is None:
        return
    import gene_splicer.probe_finder
    finder = gene_splicer.probe_finder.ProbeFinder(softclip, target)
    if not finder.valid:
        return None
    # query_match = target[finder.start:len(finder.contig_match)]
    target_match = finder.contig_match
    matchlen = len(target_match)
    coords = {}
    for pos in range(finder.start, matchlen - 1):
        genes = get_genes(annot, pos)
        for gene in genes:
            coords.setdefault(gene, [pos, pos])[1] += 1
    return coords


def merge_coords(coords1, coords2):
    """Return new coordinates based on merging coords1 and coords2

    Args:
        coords1 (dict): A dictionary of coords with key=gene_name, value=[start, end]
        coords2 (dict): Same as coords1
    """
    new_coords = {}
    for gene in coords2:
        if gene not in coords1:
            new_coords[gene] = coords2[gene][:]
            continue
        new_coords[gene] = [
            min(coords2[gene][0], coords1[gene][0]),
            max(coords1[gene][1], coords2[gene][1])
        ]
    for gene in coords1:
        if gene not in coords2:
            new_coords[gene] = coords1[gene][:]
            continue
        new_coords[gene] = [
            min(coords1[gene][0], coords2[gene][0]),
            max(coords2[gene][1], coords1[gene][1])
        ]
    return new_coords


def filter_valid(df):
    # Remove any row that has no errors
    filtered = df[(~df['error'].isna())
                  | (~df['fwd_error'].isna())
                  | (~df['rev_error'].isna())].copy()
    # Remove contig not max errors and V3 errors
    filtered = filtered[(filtered['error'] != 'contig not MAX')
                        & (filtered['error'] != 'is V3 sequence')]
    # Set error field for duplicates
    #filtered.loc[filtered.duplicated(subset='sample', keep=False),
    #             'error'] = 'duplicate'
    filtered = filtered[(~filtered['reference'].str.contains('reverse'))
                        & (~filtered['reference'].str.contains('unknown'))]
    return filtered


def genFailureSummary(contigs_df, conseqs_df, outpath):
    filtered_contigs = filter_valid(contigs_df)
    filtered_conseqs = filter_valid(conseqs_df)
    contigs_simple = filtered_contigs[[
        'sample', 'run_name', 'reference', 'error', 'fwd_error', 'rev_error'
    ]]
    conseqs_simple = filtered_conseqs[[
        'sample', 'run_name', 'reference', 'error', 'fwd_error', 'rev_error'
    ]]
    concat = pd.concat([contigs_simple, conseqs_simple])
    outfile = outpath / 'failure_summary.csv'
    concat.to_csv(outfile, index=False)
    return outfile


# Checks if a value is nan, handles strings
def isNan(num):
    return num != num


def getSamplesFromCascade(cascade_csv):
    all_samples = {}
    reader = DictReader(cascade_csv)
    for row in reader:
        all_samples[row['sample']] = int(row['remap'])
    return all_samples


## Define some variables
cwd = Path(os.path.realpath(__file__)).parent

# Define genes of interest
genes_of_interest = load_yaml(cwd / 'genes_of_interest.yaml')

# Define some global variables
mixture_dict = {
    'W': 'AT',
    'R': 'AG',
    'K': 'GT',
    'Y': 'CT',
    'S': 'CG',
    'M': 'AC',
    'V': 'AGC',
    'H': 'ATC',
    'D': 'ATG',
    'B': 'TGC',
    'N': 'ATGC',
    '-': 'ATGC'
}

complement_dict = {
    'A': 'T',
    'C': 'G',
    'G': 'C',
    'T': 'A',
    'W': 'S',
    'R': 'Y',
    'K': 'M',
    'Y': 'R',
    'S': 'W',
    'M': 'K',
    'B': 'V',
    'D': 'H',
    'H': 'D',
    'V': 'B',
    '*': '*',
    'N': 'N',
    '-': '-'
}

hxb2 = next(read_fasta(cwd / 'hxb2.fasta'))[1]
mod_hxb2 = modify_reference(hxb2)

annot = {
    x['gene']: [int(x['start']), int(x['stop'])]
    for x in read_csv(cwd / 'annot.csv')
}
<<<<<<< HEAD

mod_annot = modify_annot(annot)

# Note these are 1-based indicies
primers = {
    'fwd': {
        'seq': 'GCGCCCGAACAGGGACYTGAAARCGAAAG',
        'nomix': 'GCGCCCGAACAGGGACCTGAAAGCGAAAG',
        # convert to 0-base index
        'hxb2_start': 638 - 1,
        'hxb2_end': 666,
        'direction': 'fwd'
    },
    'rev': {
        'seq': 'TAAGCCTCAATAAAGCTTGCCTTGAGTGC',
        'nomix': 'TAAGCCTCAATAAAGCTTGCCTTGAGTGC',
        # convert to 0-base index
        'hxb2_start': 9604 - 1,
        'hxb2_end': 9632,
        'direction': 'rev'
    }
}
=======
mod_annot = modify_annot(annot)
>>>>>>> a8aeb07b
<|MERGE_RESOLUTION|>--- conflicted
+++ resolved
@@ -10,9 +10,6 @@
 import numpy as np
 from pathlib import Path
 from csv import DictWriter, DictReader
-<<<<<<< HEAD
-from gene_splicer.logger import logger
-=======
 import string
 import secrets
 
@@ -31,7 +28,6 @@
     def upper(size=10):
         return ''.join(secrets.choice(self.alphabet)
                        for i in range(size)).upper()
->>>>>>> a8aeb07b
 
 
 def load_yaml(afile):
@@ -204,14 +200,8 @@
     for gene, (start, stop) in annot.items():
         if gene in genes_of_interest:
             newannot[gene] = [start, stop]
-<<<<<<< HEAD
-
-
-#     newannot = dict(annot)
-# Offset by second round fwd primer trim (666 trimmed from start)
-=======
+    # newannot = dict(annot)
     # Offset by second round fwd primer trim (666 trimmed from start)
->>>>>>> a8aeb07b
     offset = -666
     for gene, (start, stop) in newannot.items():
         start += offset
@@ -284,17 +274,10 @@
     return results
 
 
-<<<<<<< HEAD
-def coords_to_genes(results, query):
-    genes = {
-        gene: query[coords[0]:coords[1] + 1]
-        for gene, coords in results.items()
-=======
 def coords_to_genes(coords, query):
     genes = {
         gene: query[coords[0]:coords[1] + 1]
         for gene, coords in coords.items()
->>>>>>> a8aeb07b
     }
     return genes
 
@@ -315,21 +298,13 @@
             # by the size of the hard-clip
             if op == 'H' and query_pos is None:
                 query_pos = size
-<<<<<<< HEAD
                 print('=' * 50)
-=======
-                # print('=' * 50)
->>>>>>> a8aeb07b
                 continue
             elif query_pos is None:
                 query_pos = 0
             if op == 'S':
                 query_pos += size
-<<<<<<< HEAD
                 print('=' * 50)
-=======
-                # print('=' * 50)
->>>>>>> a8aeb07b
                 continue
             elif op in ('M', '=', 'X'):
                 for i in range(size):
@@ -341,13 +316,8 @@
                     query_nuc = query[query_pos]
                     match = (target_nuc == query_nuc)
                     genes = get_genes(annotation, target_pos)
-<<<<<<< HEAD
                     print(target_pos, query_pos, target_nuc, query_nuc, match,
                           genes)
-=======
-                    # print(target_pos, query_pos, target_nuc, query_nuc, match,
-                    #   genes)
->>>>>>> a8aeb07b
                     for gene in genes:
                         if gene not in results:
                             results[gene] = [query_pos, query_pos]
@@ -361,7 +331,6 @@
                 target_pos += size
                 for i in range(size):
                     sequences[gene].append('-')
-<<<<<<< HEAD
                 print('=' * 50)
                 continue
             elif op == 'I':
@@ -370,16 +339,6 @@
                 continue
             print('=' * 50)
         print('new alignment row'.center(50, '~'))
-=======
-                # print('=' * 50)
-                continue
-            elif op == 'I':
-                query_pos += size
-                # print('=' * 50)
-                continue
-            # print('=' * 50)
-        # print('new alignment row'.center(50, '~'))
->>>>>>> a8aeb07b
     return results, sequences
 
 
@@ -414,27 +373,16 @@
 
 def align(target_seq,
           query_seq,
-<<<<<<< HEAD
           query_name,
           outdir=Path(os.getcwd()).resolve(),
           aligner_path='minimap2'):
     if not aligner_available(aligner_path):
         raise FileNotFoundError(f'Aligner {aligner_path} not found.')
     outdir = outdir / query_name
-=======
-          outdir=Path(os.getcwd()).resolve(),
-          aligner_path='minimap2',
-          skip=False):
-    outdir = outdir / 'minimap2_aln'
-    alignment_path = outdir / 'alignment.sam'
-    if skip:
-        return alignment_path
->>>>>>> a8aeb07b
     if os.path.isdir(outdir):
         shutil.rmtree(outdir)
     os.makedirs(outdir)
     # Write the query fasta
-<<<<<<< HEAD
     query_fasta_path = write_fasta({query_name: query_seq},
                                    outdir / 'query.fasta')
     # Write the target fasta
@@ -442,14 +390,6 @@
                                     outdir / 'target.fasta')
     cmd = [aligner_path, '-a', target_fasta_path, query_fasta_path]
     alignment_path = outdir / 'alignment.sam'
-=======
-    query_fasta_path = write_fasta({'query': query_seq},
-                                   outdir / 'query.fasta')
-    # Write the target fasta
-    target_fasta_path = write_fasta({'target': target_seq},
-                                    outdir / 'target.fasta')
-    cmd = [aligner_path, '-a', target_fasta_path, query_fasta_path]
->>>>>>> a8aeb07b
     with open(alignment_path, 'w') as alignment:
         process = sp.run(cmd, stdout=alignment, errors=True)
     if process.returncode != 0:
@@ -459,70 +399,7 @@
         return alignment_path
 
 
-<<<<<<< HEAD
 def generate_table_precursor(name, outpath):
-=======
-def generate_table_precursor_2(hivseqinr_resultsfile, filtered_file,
-                               genes_file, table_precursorfile):
-    try:
-        seqinr = pd.read_csv(hivseqinr_resultsfile)
-    except FileNotFoundError:
-        logger.error('hivseqinr could not produce results!')
-        # Create an empty results file
-        table_precursorfile.touch()
-        return False
-    # Assign new columns based on split
-    # Make sure this matches the join in primer_finder run()
-    seqinr[['reference', 'seqtype']] = seqinr['SEQID'].str.split('::',
-                                                                 expand=True)
-
-    # Load filtered sequences
-    filtered = pd.read_csv(filtered_file)
-
-    # Merge
-    merged = seqinr.merge(filtered,
-                          left_index=True,
-                          right_index=True,
-                          how='outer')
-    for gene in genes_of_interest:
-        merged[gene] = None
-
-    genes_fasta = read_fasta(genes_file)
-    genes = dict([x for x in genes_fasta])
-    for gene in genes_of_interest:
-        try:
-            seq = genes[f'>{gene}']
-        except KeyError:
-            seq = None
-        merged[gene] = seq
-
-    # Output csv
-    merged[['sequence', 'MyVerdict'] + genes_of_interest].to_csv(
-        table_precursorfile, index=False)
-    return table_precursorfile
-
-
-def generate_table_precursor(outpath,
-                             table_precursor_path,
-                             genes_fasta_path,
-                             add_columns=None):
-    # Load hivseqinr data
-    seqinr_path = outpath / 'hivseqinr' / 'Results_Final' / 'Output_MyBigSummary_DF_FINAL.csv'
-    try:
-        seqinr = pd.read_csv(seqinr_path)
-    except FileNotFoundError:
-        logger.error('hivseqinr could not produce results!')
-        table_precursor_path.touch()
-        return False
-    # Delete the hxb2 row
-    seqinr = seqinr[seqinr['SEQID'] != 'hxb2']
-    seqinr.rename(columns={'MyVerdict': 'hivseqinr_verdict'}, inplace=True)
-    # Assign new columns based on split
-    # Make sure this matches the join in primer_finder run()
-    seqinr[['reference', 'seqtype']] = seqinr['SEQID'].str.split('::',
-                                                                 expand=True)
-
->>>>>>> a8aeb07b
     # Load filtered sequences
     filtered_path = outpath / 'filtered.csv'
     filtered = pd.read_csv(filtered_path)
@@ -549,19 +426,10 @@
         seqinr = None
         merged = filtered
 
-<<<<<<< HEAD
-=======
-    # Merge
-    merged = seqinr.merge(filtered,
-                          left_index=True,
-                          right_index=True,
-                          how='outer')
->>>>>>> a8aeb07b
     for gene in genes_of_interest:
         merged[gene] = None
 
     data = {}
-<<<<<<< HEAD
     for index, row in merged.iterrows():
         folder = outpath / row['sample']
         genes_fasta_path = folder / 'genes.fasta'
@@ -579,6 +447,11 @@
     for gene, seqs in data.items():
         merged[gene] = seqs
 
+    if add_columns:
+        for key, val in add_columns.items():
+            merged[key] = val
+    else:
+        add_columns = {}
     # Output csv
     outfile = outpath / 'table_precursor.csv'
     if parts:
@@ -588,85 +461,6 @@
         merged[['sample', 'sequence'] + genes_of_interest].to_csv(outfile,
                                                                   index=False)
     return outfile
-=======
-    genes_fasta = read_fasta(genes_fasta_path)
-    genes = dict([x for x in genes_fasta])
-    for gene in genes_of_interest:
-        try:
-            seq = genes[f'>{gene}']
-        except KeyError:
-            seq = None
-        # data.setdefault(gene, []).append(seq)
-        data[gene] = seq
-    for gene, seq in data.items():
-        merged.at[0, gene] = seq
-
-    if add_columns:
-        for key, val in add_columns.items():
-            merged[key] = val
-    else:
-        add_columns = {}
-    # Output csv
-    merged[['sequence', 'hivseqinr_verdict'] + list(add_columns.keys()) +
-           genes_of_interest].to_csv(table_precursor_path, index=False)
-    return table_precursor_path
-
-
-def get_softclipped_region(query, alignment):
-    size, op = alignment.iloc[0]['cigar'][0]
-    if op != 'S':
-        logger.warning('Alignment does not start with softclip')
-        return
-    size = int(size)
-    return query[:size]
-
-
-def sequence_to_coords(query, target, alignment_path, annot):
-    aln = load_samfile(alignment_path)
-    softclip = get_softclipped_region(query, aln)
-    if softclip is None:
-        return
-    import gene_splicer.probe_finder as probe_finder
-    finder = probe_finder.ProbeFinder(softclip, target)
-    # query_match = target[finder.start:len(finder.contig_match)]
-    target_match = finder.contig_match
-    matchlen = len(target_match)
-    coords = {}
-    for pos in range(finder.start, matchlen - 1):
-        genes = get_genes(annot, pos)
-        for gene in genes:
-            coords.setdefault(gene, [pos, pos])[1] += 1
-    return coords
-
-
-def merge_coords(coords1, coords2):
-    """Return new coordinates based on merging coords1 and coords2
-
-    Args:
-        coords1 (dict): A dictionary of coords with key=gene_name, value=[start, end]
-        coords2 (dict): Same as coords1
-    """
-    new_coords = {}
-    for gene in coords2:
-        if gene not in coords1:
-            coords1[gene] = coords2[gene][:]
-        new_coords[gene] = [
-            min(coords2[gene][0], coords1[gene][0]),
-            max(coords1[gene][1], coords2[gene][1])
-        ]
-    return new_coords
-
-
-# Given a sample name, return whether or not the sample is proviral-related
-# This function is based on a list of participant IDs and whether they are proviral or not (as deemed by myself and Z)
-# Unfortunately that list cannot be included in this repo due to privacy concerns
-def isProviral(sample_name):
-    if (('GAGGAG' in sample_name) or ('VIR' in sample_name) or
-        ('NEF-HIV') in sample_name) or ('V3LOOP' in sample_name) or (
-            'HLA' in sample_name) or ('HCV' in sample_name):
-        return False
-    return True
->>>>>>> a8aeb07b
 
 
 def generate_table_precursor_2(hivseqinr_resultsfile, filtered_file,
@@ -862,7 +656,6 @@
     x['gene']: [int(x['start']), int(x['stop'])]
     for x in read_csv(cwd / 'annot.csv')
 }
-<<<<<<< HEAD
 
 mod_annot = modify_annot(annot)
 
@@ -884,7 +677,4 @@
         'hxb2_end': 9632,
         'direction': 'rev'
     }
-}
-=======
-mod_annot = modify_annot(annot)
->>>>>>> a8aeb07b
+}