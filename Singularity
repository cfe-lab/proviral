# Generate the Singularity container to run PrimerFinder on Kive.
Bootstrap: docker
From: ubuntu:22.04

%help
    Search proviral consensus sequences for primers, then use HIVIntact to
    decide if the genomes are complete.

    This Singularity container can be run on Kive: http://cfe-lab.github.io/Kive


%labels
    MAINTAINER BC CfE in HIV/AIDS https://github.com/cfe-lab/
    KIVE_INPUTS sample_info_csv contigs_csv conseqs_csv cascade_csv
    KIVE_OUTPUTS outcome_summary_csv conseqs_primers_csv contigs_primers_csv \
        table_precursor_csv proviral_landscape_csv detailed_results_tar
    KIVE_THREADS 1
    KIVE_MEMORY 6000

%files
    setup.py /opt/primer_finder/
    gene_splicer /opt/primer_finder/
    scripts /opt/primer_finder/

%post
<<<<<<< HEAD
    echo ===== Installing Prerequisites ===== >/dev/null
    apt-get update
    apt-get install -y build-essential unzip git wget \
        fontconfig libbz2-dev liblzma-dev libssl-dev \
        libffi-dev libsqlite3-dev

    echo ===== Installing MAFFT ===== >/dev/null
    apt-get install -y mafft

    echo ===== Installing Python ===== >/dev/null
    apt-get install -y python3 python3-pip

    echo ===== Installing blast ===== >/dev/null
    apt-get install -y ncbi-blast+

    echo ===== Installing Python packages ===== >/dev/null
    cd /opt/primer_finder
    pip3 install .

    echo ===== Installing minimap2 ===== >/dev/null
    apt-get install -y minimap2

    # Clean up
    apt-get remove -y wget git build-essential
=======
    sh -- /opt/primer_finder/scripts/install.sh
>>>>>>> 55e746de

%environment
    export LANG=en_US.UTF-8

%runscript
    gene_splicer_sample --hivintact "$@"<|MERGE_RESOLUTION|>--- conflicted
+++ resolved
@@ -23,34 +23,7 @@
     scripts /opt/primer_finder/
 
 %post
-<<<<<<< HEAD
-    echo ===== Installing Prerequisites ===== >/dev/null
-    apt-get update
-    apt-get install -y build-essential unzip git wget \
-        fontconfig libbz2-dev liblzma-dev libssl-dev \
-        libffi-dev libsqlite3-dev
-
-    echo ===== Installing MAFFT ===== >/dev/null
-    apt-get install -y mafft
-
-    echo ===== Installing Python ===== >/dev/null
-    apt-get install -y python3 python3-pip
-
-    echo ===== Installing blast ===== >/dev/null
-    apt-get install -y ncbi-blast+
-
-    echo ===== Installing Python packages ===== >/dev/null
-    cd /opt/primer_finder
-    pip3 install .
-
-    echo ===== Installing minimap2 ===== >/dev/null
-    apt-get install -y minimap2
-
-    # Clean up
-    apt-get remove -y wget git build-essential
-=======
     sh -- /opt/primer_finder/scripts/install.sh
->>>>>>> 55e746de
 
 %environment
     export LANG=en_US.UTF-8
