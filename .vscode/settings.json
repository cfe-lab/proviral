{
    "python.linting.enabled": true,
    "python.linting.pylintEnabled": true,
<<<<<<< HEAD
    "python.formatting.provider": "yapf",
    "python.pythonPath": "C:\\Users\\Dan\\AppData\\Local\\Programs\\Python\\Python38-32\\python.exe"
=======
    "python.formatting.provider": "none",
    "python.pythonPath": "c:\\Users\\Dan\\AppData\\Local\\Programs\\Python\\Python38-32\\python.exe"
>>>>>>> a8aeb07b
}<|MERGE_RESOLUTION|>--- conflicted
+++ resolved
@@ -1,11 +1,6 @@
 {
     "python.linting.enabled": true,
     "python.linting.pylintEnabled": true,
-<<<<<<< HEAD
-    "python.formatting.provider": "yapf",
-    "python.pythonPath": "C:\\Users\\Dan\\AppData\\Local\\Programs\\Python\\Python38-32\\python.exe"
-=======
     "python.formatting.provider": "none",
     "python.pythonPath": "c:\\Users\\Dan\\AppData\\Local\\Programs\\Python\\Python38-32\\python.exe"
->>>>>>> a8aeb07b
 }